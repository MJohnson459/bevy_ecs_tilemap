--- conflicted
+++ resolved
@@ -195,11 +195,7 @@
                             &mut meshes,
                             tiled_map
                                 .tilesets
-<<<<<<< HEAD
                                 .get(&tileset_index)
-=======
-                                .get(&tileset.first_gid)
->>>>>>> 02b044b9
                                 .unwrap()
                                 .clone_weak(),
                             0u16,
